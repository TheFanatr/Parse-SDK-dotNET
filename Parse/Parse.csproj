<Project Sdk="Microsoft.NET.Sdk">

    <PropertyGroup>
        <TargetFramework>netstandard2.0</TargetFramework>
        <DocumentationFile>bin\Release\netstandard2.0\Parse.xml</DocumentationFile>
<<<<<<< HEAD
        <Version>2.0.0</Version>
        <LangVersion>latest</LangVersion>
=======
        <Version>2.0.0-flux-0001</Version>
        <LangVersion>preview</LangVersion>
>>>>>>> 437af133
        
        <Authors>Parse</Authors>
        <PackageProjectUrl>https://parseplatform.org/</PackageProjectUrl>
        <RepositoryUrl>https://github.com/parse-community/Parse-SDK-dotNET/</RepositoryUrl>
        <PackageIconUrl></PackageIconUrl>
        <RepositoryType>GitHub</RepositoryType>
        <Description>This is the official package for the Parse .NET Standard SDK. Add a cloud backend to any platform supporting .NET Standard 2.0 with this simple-to-use SDK.</Description>
        <Copyright>Copyright © Parse 2020. All rights reserved.</Copyright>

        <PackageTags>Parse;parse-platform;netstandard;netstandard2.0;backend;sdk;app</PackageTags>
        <PackageRequireLicenseAcceptance>false</PackageRequireLicenseAcceptance>
        <GeneratePackageOnBuild>true</GeneratePackageOnBuild>
        <PackageIcon>parse-logo.png</PackageIcon>
        <PackageLicenseFile>LICENSE</PackageLicenseFile>
    </PropertyGroup>

    <ItemGroup Condition="'$(Configuration)|$(Platform)'=='Debug|AnyCPU'">
        <PackageReference Include="OpenCover" Version="4.6.519" />
    </ItemGroup>

    <ItemGroup>
      <None Remove="parse-logo.png" />
      <None Include="parse-logo.png">
        <Pack>True</Pack>
        <PackagePath></PackagePath>
      </None>
    </ItemGroup>

    <ItemGroup>
      <Compile Update="Resources.Designer.cs">
        <DesignTime>True</DesignTime>
        <AutoGen>True</AutoGen>
        <DependentUpon>Resources.resx</DependentUpon>
      </Compile>
    </ItemGroup>

    <ItemGroup>
      <EmbeddedResource Update="Resources.resx">
        <Generator>ResXFileCodeGenerator</Generator>
        <LastGenOutput>Resources.Designer.cs</LastGenOutput>
      </EmbeddedResource>
    </ItemGroup>

    <ItemGroup>
      <None Include="..\LICENSE">
        <Pack>True</Pack>
        <PackagePath></PackagePath>
      </None>
    </ItemGroup>

</Project><|MERGE_RESOLUTION|>--- conflicted
+++ resolved
@@ -3,13 +3,8 @@
     <PropertyGroup>
         <TargetFramework>netstandard2.0</TargetFramework>
         <DocumentationFile>bin\Release\netstandard2.0\Parse.xml</DocumentationFile>
-<<<<<<< HEAD
-        <Version>2.0.0</Version>
-        <LangVersion>latest</LangVersion>
-=======
         <Version>2.0.0-flux-0001</Version>
         <LangVersion>preview</LangVersion>
->>>>>>> 437af133
         
         <Authors>Parse</Authors>
         <PackageProjectUrl>https://parseplatform.org/</PackageProjectUrl>
