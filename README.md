--- conflicted
+++ resolved
@@ -9,16 +9,12 @@
 ![Twitter Follow](https://img.shields.io/twitter/follow/ParsePlatform.svg?label=Follow%20us%20on%20Twitter&style=social)
 
 ## Getting Started
-<<<<<<< HEAD
-The latest stable release of the SDK is available as [a NuGet package][nuget-link]. Note that the latest package currently available on the official distribution channel is quite old; to use the most up-to-date code, build this project and reference the generated NuGet package.
-=======
 The previous stable release version 1.7.0 is available as [a NuGet package][nuget-link].
 
 The latest development release is also available as [a NuGet package (Prerelease)][nuget-link-prerelease].
 
 Note that the previous stable package currently available on the official distribution channel is quite old.
 To use the most up-to-date code, either build this project and reference the generated NuGet package, download the pre-built assembly from [releases][releases-link] or check the [NuGet package (Prerelease)][nuget-link-prerelease] on NuGet.
->>>>>>> fa0942c2
 
 ## Using the Code
 Make sure you are using the project's root namespace.
@@ -28,21 +24,12 @@
 ```
 
 The `ParseClient` class has three constructors, one allowing you to specify your Application ID, Server URI, and .NET Key as well as some configuration items, one for creating clones of `ParseClient.Instance` if `Publicize` was called on an instance previously, and another, accepting an `IServerConnectionData` implementation instance which exposes the data needed for the SDK to connect to a Parse Server instance, like the first constructor, but with a few extra options. You can create your own `IServerConnectionData` implementation or use the `ServerConnectionData` struct. `IServerConnectionData` allows you to expose a value the SDK should use as the master key, as well as some extra request headers if needed.
-<<<<<<< HEAD
 
 ```csharp
 ParseClient client = new ParseClient("Your Application ID", "The Parse Server Instance Host URI", "Your .NET Key");
 ```
 
 ```csharp
-=======
-
-```csharp
-ParseClient client = new ParseClient("Your Application ID", "The Parse Server Instance Host URI", "Your .NET Key");
-```
-
-```csharp
->>>>>>> fa0942c2
 ParseClient client = new ParseClient(new ServerConnectionData
 {
     ApplicationID = "Your Application ID",
@@ -57,72 +44,12 @@
 ```
 
 `ServerConnectionData` is available in the `Parse.Infrastructure` namespace.
-<<<<<<< HEAD
 
 The two non-cloning `ParseClient` constructors contain optional parameters for an `IServiceHub` implementation instance and an array of `IServiceHubMutator`s. These should only be used when the behaviour of the SDK needs to be changed such as [when it is used with the Unity game engine](#use-in-unity-client).
 
+
 To find full usage instructions for the latest stable release, please visit the [Parse docs website][parse-docs-link]. Please note that the latest stable release is quite old and does not reflect the work being done at the moment.
 
-### Common Definitions
-
-- `Application ID`:
-Your app's `ApplicationId` field from your Parse Server.
-- `Key`:
-Your app's `.NET Key` field from your Parse Server.
-- `Master Key`:
-Your app's `Master Key` field from your Parse Server. Using this key with the SDK will allow it to bypass any CLPs and object permissions that are set. This also should be compatible with read-only master keys as well.
-- `Server URI`:
-The full URL to your web-hosted Parse Server.
-=======
-
-The two non-cloning `ParseClient` constructors contain optional parameters for an `IServiceHub` implementation instance and an array of `IServiceHubMutator`s. These should only be used when the behaviour of the SDK needs to be changed such as [when it is used with the Unity game engine](#use-in-unity-client).
-
->>>>>>> fa0942c2
-
-### Client-Side Use
-
-In your program's entry point, instantiate a `ParseClient` with all the parameters needed to connect to your target Parse Server instance, then call `Publicize` on it. This will light up the static `ParseClient.Instance` property with the newly-instantiated `ParseClient`, so you can perform operations with the SDK.
-
-```csharp
-new ParseClient(/* Parameters */).Publicize();
-```
-
-### Use In Unity Client
-
-In Unity, the same logic applies to use the SDK as in [any other client](#client-side-use), except that a special `IServiceHub` impelementation instance, a `MetadataMutator`, and an `AbsoluteCacheLocationMutator` need to be passed in to one of the non-cloning `ParseClient` constructors in order to specify the environment and platform metadata, as well as the absolute cache location manually. This step is needed because the logic that creates these values automatically will fail and create incorrect values. The functionality to do this automatically may eventually be provided as a Unity package in the future, but for now, the following code can be used.
-
-```csharp
-using System;
-using UnityEngine;
-using Parse.Infrastructure;
-```
-
-```csharp
-new ParseClient(/* Parameters */, new LateInitializedMutableServiceHub { }, new MetadataMutator { EnvironmentData = new EnvironmentData { OSVersion = SystemInfo.operatingSystem, Platform = $"Unity {Application.unityVersion} on {SystemInfo.operatingSystemFamily}", TimeZone = TimeZoneInfo.Local.StandardName }, HostManifestData = new HostManifestData { Name = Application.productName, Identifier = Application.productName, ShortVersion = Application.version, Version = Application.version } }, new AbsoluteCacheLocationMutator { CustomAbsoluteCacheFilePath = $"{Application.persistentDataPath.Replace('/', Path.DirectorySeparatorChar)}{Path.DirectorySeparatorChar}Parse.cache" }).Publicize();
-```
-
-Other `IServiceHubMutator` implementations are available that do different things, such as the `RelativeCacheLocationMutator`, which allows a custom cache location relative to the default base folder (`System.Environment.SpecialFolder.LocalApplicationData`) to be specified.
-
-If you are having trouble getting the SDK to work on other platforms, try to use the above code to control what values for various metadata information items the SDK will use, to see if that fixes the issue.
-
-### Server-Side Use
-
-The SDK can be set up in a way such that every new `ParseClient` instance can authenticate a different user concurrently. This is enabled by an `IServiceHubMutator` implementation which adds itself as an `IServiceHubCloner` implementation to the service hub which, making it so that consecutive calls to the cloning `ParseClient` constructor (the one without parameters) will clone the publicized `ParseClient` instance, exposed by `ParseClient.Instance`, replacing the `IParseCurrentUserController` implementation instance with a fresh one with no caching every time. This allows you to configure the original instance, and have the clones retain the general behaviour, while also allowing the differnt users to be signed into the their respective clones and execute requests concurrently, without causing race conditions. To use this feature of the SDK, the first `ParseClient` instance must be constructued and publicized as follows once, before any other `ParseClient` instantiations. Any classes that need to be registered must be done so with the original instance.
-
-```csharp
-new ParseClient(/* Parameters */, default, new ConcurrentUserServiceHubCloner { }).Publicize();
-```
-
-Consecutive instantiations can be done via the cloning constructor for simplicity's sake.
-
-```csharp
-ParseClient client = new ParseClient { };
-```
-
-### Basic Demonstration
-
-<<<<<<< HEAD
-=======
 ### Common Definitions
 
 - `Application ID`:
@@ -208,7 +135,6 @@
 
 ### Basic Demonstration
 
->>>>>>> fa0942c2
 The following code shows how to use the Parse .NET SDK to create a new user, save and authenticate the user, deauthenticate the user, re-authenticate the user, create an object with permissions that allow only the user to modify it, save the object, update the object, delete the object, and deauthenticate the user once more.
 
 ```csharp
@@ -271,11 +197,7 @@
 ```
 
 ## Local Builds
-<<<<<<< HEAD
-You can build the SDK on any system with the MSBuild or .NET Core CLI installed. Results can be found under either the `Release/netstandard` or `Debug/netstandard` in the `bin` folder unless a non-standard build configuration is used.
-=======
 You can build the SDK on any system with the MSBuild or .NET Core CLI installed. Results can be found under either the `Release/netstandard2.0` or `Debug/netstandard2.0` in the `bin` folder unless a non-standard build configuration is used.
->>>>>>> fa0942c2
 
 ## .NET Core CLI
 
